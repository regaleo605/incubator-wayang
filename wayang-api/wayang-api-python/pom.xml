<?xml version="1.0" encoding="UTF-8"?>
<!--
  Licensed to the Apache Software Foundation (ASF) under one
  or more contributor license agreements.  See the NOTICE file
  distributed with this work for additional information
  regarding copyright ownership.  The ASF licenses this file
  to you under the Apache License, Version 2.0 (the
  "License"); you may not use this file except in compliance
  with the License.  You may obtain a copy of the License at

      http://www.apache.org/licenses/LICENSE-2.0

  Unless required by applicable law or agreed to in writing,
  software distributed under the License is distributed on an
  "AS IS" BASIS, WITHOUT WARRANTIES OR CONDITIONS OF ANY
  KIND, either express or implied.  See the License for the
  specific language governing permissions and limitations
  under the License.
  -->
<project xmlns="http://maven.apache.org/POM/4.0.0"
         xmlns:xsi="http://www.w3.org/2001/XMLSchema-instance"
         xsi:schemaLocation="http://maven.apache.org/POM/4.0.0 http://maven.apache.org/xsd/maven-4.0.0.xsd">
    <modelVersion>4.0.0</modelVersion>

    <parent>
        <artifactId>wayang-api</artifactId>
        <groupId>org.apache.wayang</groupId>
        <version>0.6.0-SNAPSHOT</version>
    </parent>

    <artifactId>wayang-api-python</artifactId>
    <version>0.6.0-SNAPSHOT</version>
<<<<<<< HEAD

    <packaging>jar</packaging>
=======
>>>>>>> 1f335291

    <name>Wayang API Python</name>
    <description>Wayang implementation of an API of Python to be enable to work with code wrote in python</description>

    <properties>
        <java-module-name>org.apache.wayang.api</java-module-name>
    </properties>

    <dependencies>
        <dependency>
            <groupId>org.apache.wayang</groupId>
            <artifactId>wayang-core</artifactId>
            <version>0.6.0-SNAPSHOT</version>
        </dependency>
    </dependencies>
</project><|MERGE_RESOLUTION|>--- conflicted
+++ resolved
@@ -30,11 +30,6 @@
 
     <artifactId>wayang-api-python</artifactId>
     <version>0.6.0-SNAPSHOT</version>
-<<<<<<< HEAD
-
-    <packaging>jar</packaging>
-=======
->>>>>>> 1f335291
 
     <name>Wayang API Python</name>
     <description>Wayang implementation of an API of Python to be enable to work with code wrote in python</description>
