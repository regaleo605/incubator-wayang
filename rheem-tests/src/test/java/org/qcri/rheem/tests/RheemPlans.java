--- conflicted
+++ resolved
@@ -440,46 +440,6 @@
     public static RheemPlan diverseScenario4(URI inputFileUri1, URI inputFileUri2) throws URISyntaxException {
         // Build a Rheem plan.
         TextFileSource textFileSource1 = new TextFileSource(inputFileUri1.toString());
-<<<<<<< HEAD
-        MapOperator<Integer, Integer> counter = new MapOperator<>(
-                DataSetType.createDefault(Integer.class),
-                DataSetType.createDefault(Integer.class),
-                new TransformationDescriptor<>(
-                        RheemPlans::increment,
-                        DataUnitType.createBasic(Integer.class),
-                        DataUnitType.createBasic(Integer.class)));
-        MapOperator<String, String> concat = new MapOperator<>(
-                DataSetType.createDefault(String.class),
-                DataSetType.createDefault(String.class),
-                new TransformationDescriptor<>(
-                        RheemPlans::concat9,
-                        DataUnitType.createBasic(String.class),
-                        DataUnitType.createBasic(String.class)));
-
-        StdoutSink<String> stdoutSink = new StdoutSink<>(DataSetType.createDefault(String.class));
-
-        LoopOperator<String, Integer> loopOperator = new LoopOperator<>(DataSetType.createDefault(String.class),
-                DataSetType.createDefault(Integer.class),
-                new PredicateDescriptor.SerializablePredicate<Collection<Integer>>() {
-                    @Override
-                    public boolean test(Collection<Integer> collection) {
-                        Integer counter = collection.iterator().next();
-                        counter = (counter == null) ? 0 : counter;
-                        if (counter>=10){
-                            return true;
-                        }
-                        else {
-                            return false;
-                        }
-                    }
-                });
-
-        // concat 10 times then output
-        loopOperator.initialize(textFileSource1);
-        loopOperator.beginIteration(concat, counter);
-        loopOperator.endIteration(concat, counter);
-        loopOperator.outputConnectTo(stdoutSink);
-=======
         textFileSource1.setName("file1");
         TextFileSource textFileSource2 = new TextFileSource(inputFileUri2.toString());
         textFileSource2.setName("file2");
@@ -505,7 +465,6 @@
         textFileSource2.connectTo(0, unionOperator, 1);
         loopOperator.endIteration(unionOperator, counter);
         loopOperator.outputConnectTo(stdoutSink, 0);
->>>>>>> dc150ff2
 
         // Create the RheemPlan.
         return new RheemPlan(stdoutSink);
