--- conflicted
+++ resolved
@@ -77,16 +77,11 @@
     }
 
     @Test
-<<<<<<< HEAD
     public void testMultiSourceAndMultiSink() throws URISyntaxException {
-=======
-    public void testFullScenario1() throws URISyntaxException {
->>>>>>> 9213a49d
-        // Instantiate Rheem and activate the Java backend.
-        RheemContext rheemContext = new RheemContext();
-        org.qcri.rheem.java.plugin.Activator.activate(rheemContext);
-
-<<<<<<< HEAD
+        // Instantiate Rheem and activate the Java backend.
+        RheemContext rheemContext = new RheemContext();
+        org.qcri.rheem.java.plugin.Activator.activate(rheemContext);
+
         // Define some input data.
         final List<String> collection1 = Arrays.<String>asList("This is source 1.", "This is source 1, too.");
         final List<String> collection2 = Arrays.<String>asList("This is source 2.", "This is source 2, too.");
@@ -110,19 +105,10 @@
         MapOperator<String, String> reverseOperator = new MapOperator<>(
                 stringDataSet,
                 stringDataSet,
-=======
-        // Build a Rheem plan.
-        final URL inputUrl = getClass().getResource("/some-lines.txt");
-        TextFileSource textFileSource = new TextFileSource(inputUrl.toURI().toString());
-        MapOperator<String, String> upperCaseOperator = new MapOperator<>(
-                DataSetType.createDefault(String.class),
-                DataSetType.createDefault(String.class),
->>>>>>> 9213a49d
-                new TransformationDescriptor<>(
-                        String::toUpperCase,
-                        DataUnitType.createBasic(String.class),
-                        DataUnitType.createBasic(String.class)));
-<<<<<<< HEAD
+                new TransformationDescriptor<>(
+                        String::toUpperCase,
+                        DataUnitType.createBasic(String.class),
+                        DataUnitType.createBasic(String.class)));
         coalesceOperator.connectTo(0, reverseOperator, 0);
 
         List<String> collector1 = new LinkedList<>();
@@ -151,33 +137,10 @@
 
     @Test
     public void testMultiSourceAndHoleAndMultiSink() throws URISyntaxException {
-=======
-        StdoutSink<Long> stdoutSink = new StdoutSink<>(DataSetType.createDefault(Long.class));
-        CountOperator<String> countLinesOperator = new CountOperator<>(DataSetType.createDefault(String.class));
-        DistinctOperator<String> distinctLinesOperator = new DistinctOperator<>(DataSetType.createDefault(String.class));
-        SortOperator<String> sortOperator = new SortOperator<>(DataSetType.createDefault(String.class));
-
-        textFileSource.connectTo(0, sortOperator, 0);
-        sortOperator.connectTo(0, upperCaseOperator, 0);
-        upperCaseOperator.connectTo(0, distinctLinesOperator, 0);
-        distinctLinesOperator.connectTo(0, countLinesOperator, 0);
-        countLinesOperator.connectTo(0, stdoutSink, 0); // 5 distinct lines, 6 total
-
-
-        // Execute physical plan
-        PhysicalPlan rheemPlan = new PhysicalPlan();
-        rheemPlan.addSink(stdoutSink);
-        rheemContext.execute(rheemPlan);
-    }
-
-    @Test
-    public void testFullScenario2() throws URISyntaxException {
->>>>>>> 9213a49d
-        // Instantiate Rheem and activate the Java backend.
-        RheemContext rheemContext = new RheemContext();
-        org.qcri.rheem.java.plugin.Activator.activate(rheemContext);
-
-<<<<<<< HEAD
+        // Instantiate Rheem and activate the Java backend.
+        RheemContext rheemContext = new RheemContext();
+        org.qcri.rheem.java.plugin.Activator.activate(rheemContext);
+
         // Define some input data.
         final List<String> collection1 = Arrays.<String>asList("This is source 1.", "This is source 1, too.");
         final List<String> collection2 = Arrays.<String>asList("This is source 2.", "This is source 2, too.");
@@ -210,27 +173,10 @@
         MapOperator<String, String> upperCaseOperator = new MapOperator<>(
                 stringDataSet,
                 stringDataSet,
-=======
-        // Build a Rheem plan.
-        final URL inputUrl = getClass().getResource("/some-lines.txt");
-        TextFileSource textFileSource = new TextFileSource(inputUrl.toURI().toString());
-        FilterOperator<String> noCommaOperator = new FilterOperator<>(
-                DataSetType.createDefault(String.class),
-                new Predicate<String>() {
-                    @Override
-                    public boolean test(String s) {
-                        return !s.contains(",");
-                    }
-                });
-        MapOperator<String, String> upperCaseOperator = new MapOperator<>(
-                DataSetType.createDefault(String.class),
-                DataSetType.createDefault(String.class),
->>>>>>> 9213a49d
-                new TransformationDescriptor<>(
-                        String::toUpperCase,
-                        DataUnitType.createBasic(String.class),
-                        DataUnitType.createBasic(String.class)));
-<<<<<<< HEAD
+                new TransformationDescriptor<>(
+                        String::toUpperCase,
+                        DataUnitType.createBasic(String.class),
+                        DataUnitType.createBasic(String.class)));
         coalesceOperator1.connectTo(0, upperCaseOperator, 0);
 
         CoalesceOperator<String> coalesceOperator2 = new CoalesceOperator<>(stringDataSet);
@@ -262,7 +208,66 @@
         Assert.assertEquals(expectedOutcome, collector2);
     }
 
-=======
+
+
+
+    public void testFullScenario1() throws URISyntaxException {
+        // Instantiate Rheem and activate the Java backend.
+        RheemContext rheemContext = new RheemContext();
+        org.qcri.rheem.java.plugin.Activator.activate(rheemContext);
+
+        // Build a Rheem plan.
+        final URL inputUrl = getClass().getResource("/some-lines.txt");
+        TextFileSource textFileSource = new TextFileSource(inputUrl.toURI().toString());
+        MapOperator<String, String> upperCaseOperator = new MapOperator<>(
+                DataSetType.createDefault(String.class),
+                DataSetType.createDefault(String.class),
+                new TransformationDescriptor<>(
+                        String::toUpperCase,
+                        DataUnitType.createBasic(String.class),
+                        DataUnitType.createBasic(String.class)));
+        StdoutSink<Long> stdoutSink = new StdoutSink<>(DataSetType.createDefault(Long.class));
+        CountOperator<String> countLinesOperator = new CountOperator<>(DataSetType.createDefault(String.class));
+        DistinctOperator<String> distinctLinesOperator = new DistinctOperator<>(DataSetType.createDefault(String.class));
+        SortOperator<String> sortOperator = new SortOperator<>(DataSetType.createDefault(String.class));
+
+        textFileSource.connectTo(0, sortOperator, 0);
+        sortOperator.connectTo(0, upperCaseOperator, 0);
+        upperCaseOperator.connectTo(0, distinctLinesOperator, 0);
+        distinctLinesOperator.connectTo(0, countLinesOperator, 0);
+        countLinesOperator.connectTo(0, stdoutSink, 0); // 5 distinct lines, 6 total
+
+
+        // Execute physical plan
+        PhysicalPlan rheemPlan = new PhysicalPlan();
+        rheemPlan.addSink(stdoutSink);
+        rheemContext.execute(rheemPlan);
+    }
+
+    @Test
+    public void testFullScenario2() throws URISyntaxException {
+        // Instantiate Rheem and activate the Java backend.
+        RheemContext rheemContext = new RheemContext();
+        org.qcri.rheem.java.plugin.Activator.activate(rheemContext);
+
+        // Build a Rheem plan.
+        final URL inputUrl = getClass().getResource("/some-lines.txt");
+        TextFileSource textFileSource = new TextFileSource(inputUrl.toURI().toString());
+        FilterOperator<String> noCommaOperator = new FilterOperator<>(
+                DataSetType.createDefault(String.class),
+                new Predicate<String>() {
+                    @Override
+                    public boolean test(String s) {
+                        return !s.contains(",");
+                    }
+                });
+        MapOperator<String, String> upperCaseOperator = new MapOperator<>(
+                DataSetType.createDefault(String.class),
+                DataSetType.createDefault(String.class),
+                new TransformationDescriptor<>(
+                        String::toUpperCase,
+                        DataUnitType.createBasic(String.class),
+                        DataUnitType.createBasic(String.class)));
         StdoutSink<String> stdoutSink = new StdoutSink<>(DataSetType.createDefault(String.class));
         DistinctOperator<String> distinctLinesOperator = new DistinctOperator<>(DataSetType.createDefault(String.class));
         SortOperator<String> sortOperator = new SortOperator<>(DataSetType.createDefault(String.class));
@@ -279,5 +284,4 @@
         rheemPlan.addSink(stdoutSink);
         rheemContext.execute(rheemPlan);
     }
->>>>>>> 9213a49d
 }