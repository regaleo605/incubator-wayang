package org.qcri.rheem.core.api;

import org.qcri.rheem.core.api.exception.RheemException;
import org.qcri.rheem.core.mapping.PlanTransformation;
import org.qcri.rheem.core.optimizer.OptimizationContext;
import org.qcri.rheem.core.optimizer.cardinality.CardinalityEstimate;
import org.qcri.rheem.core.optimizer.cardinality.CardinalityEstimatorManager;
import org.qcri.rheem.core.optimizer.costs.TimeEstimate;
import org.qcri.rheem.core.optimizer.enumeration.*;
import org.qcri.rheem.core.plan.executionplan.Channel;
import org.qcri.rheem.core.plan.executionplan.ExecutionPlan;
import org.qcri.rheem.core.plan.executionplan.ExecutionStage;
import org.qcri.rheem.core.plan.executionplan.ExecutionTask;
import org.qcri.rheem.core.plan.rheemplan.ExecutionOperator;
import org.qcri.rheem.core.plan.rheemplan.Operator;
import org.qcri.rheem.core.plan.rheemplan.RheemPlan;
import org.qcri.rheem.core.platform.CardinalityBreakpoint;
import org.qcri.rheem.core.platform.CrossPlatformExecutor;
import org.qcri.rheem.core.platform.ExecutionProfile;
import org.qcri.rheem.core.platform.FixBreakpoint;
import org.qcri.rheem.core.profiling.CardinalityRepository;
import org.qcri.rheem.core.profiling.InstrumentationStrategy;
import org.qcri.rheem.core.util.StopWatch;
import org.slf4j.Logger;
import org.slf4j.LoggerFactory;

import java.util.Arrays;
import java.util.Collection;
import java.util.Comparator;
import java.util.Set;
import java.util.concurrent.atomic.AtomicBoolean;
import java.util.stream.Collectors;

/**
 * Describes a job that is to be executed using Rheem.
 */
public class Job {

    private final Logger logger = LoggerFactory.getLogger(this.getClass());

    /**
     * Guardian to avoid re-execution.
     */
    private final AtomicBoolean hasBeenExecuted = new AtomicBoolean(false);

    /**
     * References the {@link RheemContext} that spawned this instance.
     */
    private final RheemContext rheemContext;

    /**
     * {@link Job}-level {@link Configuration} based on the {@link RheemContext}-level configuration.
     */
    private final Configuration configuration;

    /**
     * The {@link RheemPlan} to be executed by this instance.
     */
    private final RheemPlan rheemPlan;

    /**
     * {@link OptimizationContext} for the {@link #rheemPlan}.
     */
    private OptimizationContext optimizationContext;

    /**
     * Executes the optimized {@link ExecutionPlan}.
     */
    private CrossPlatformExecutor crossPlatformExecutor;

    /**
     * Manages the {@link CardinalityEstimate}s for the {@link #rheemPlan}.
     */
    private CardinalityEstimatorManager cardinalityEstimatorManager;

    /**
     * {@link StopWatch} to measure some key figures.
     */
    private final StopWatch stopWatch = new StopWatch();

    private final double minConfidence = 5., maxSpread = .7;

    private final StageAssignmentTraversal.StageSplittingCriterion stageSplittingCriterion =
            (producerTask, channel, consumerTask) -> false ;
//    {
//                final CardinalityEstimate ce = channel.getCardinalityEstimate(optimizationContext);
//                return ce.getCorrectnessProbability() >= this.minConfidence
//                        && CardinalityBreakpoint.calculateSpread(ce) <= this.maxSpread;
//            };


    /**
     * Creates a new instance.
     */
    Job(RheemContext rheemContext, RheemPlan rheemPlan) {
        this.rheemContext = rheemContext;
        this.configuration = this.rheemContext.getConfiguration().fork();
        this.rheemPlan = rheemPlan;
    }

    /**
     * Execute this job.
     */
    public void execute() {
        // Make sure that each job is only executed once.
        if (this.hasBeenExecuted.getAndSet(true)) {
            throw new RheemException("Job has already been executed.");
        }

        try {
            // Prepare the #rheemPlan for the optimization.
            this.prepareRheemPlan();

            // Estimate cardinalities and execution times for the #rheemPlan.
            this.estimateKeyFigures();

            // Get an execution plan.
            ExecutionPlan executionPlan = this.createInitialExecutionPlan();

            // Take care of the execution.
            int executionId = 0;
            CrossPlatformExecutor.State state = null;
            while (state == null || !state.isComplete()) {
                state = this.execute(executionPlan, executionId);
                this.postProcess(executionPlan, state, executionId);
                executionId++;
            }
        } catch (RheemException e) {
            throw e;
        } catch (Throwable t) {
            throw new RheemException("Plan execution failed.", t);
        } finally {
            this.stopWatch.stopAll();
            this.stopWatch.start("Release Resources");
            this.releaseResources();
            this.stopWatch.stop("Release Resources");
            this.logger.info("StopWatch results:\n{}", this.stopWatch.toPrettyString());
        }
    }

    /**
     * Prepares the {@link #rheemPlan}: prunes unused {@link Operator}s, isolates loops, and applies all available
     * {@link PlanTransformation}s.
     */
    private void prepareRheemPlan() {

<<<<<<< HEAD
        // Make the cardinality estimation pass.
        this.estimateCardinalities();
=======
        // Prepare the RheemPlan for the optimization.
        this.stopWatch.start("Prepare", "Prune&Isolate");
        this.rheemPlan.prepare();
        this.stopWatch.stop("Prepare", "Prune&Isolate");
>>>>>>> dc150ff2

        // Apply the mappings to the plan to form a hyperplan.
        this.stopWatch.start("Prepare", "Transformations");
        final Collection<PlanTransformation> transformations = this.gatherTransformations();
        this.rheemPlan.applyTransformations(transformations);
        this.stopWatch.stop("Prepare", "Transformations");

        this.stopWatch.start("Prepare", "Sanity");
        assert this.rheemPlan.isSane();
        this.stopWatch.stop("Prepare", "Sanity");

        this.stopWatch.stopAll("Prepare");
    }

    /**
     * Gather all available {@link PlanTransformation}s from the {@link #configuration}.
     */
    private Collection<PlanTransformation> gatherTransformations() {
        return this.configuration.getPlatformProvider().provideAll().stream()
                .flatMap(platform -> platform.getMappings().stream())
                .flatMap(mapping -> mapping.getTransformations().stream())
                .collect(Collectors.toList());
    }


    /**
     * Go over the given {@link RheemPlan} and estimate the cardinalities of data being passed between its
     * {@link Operator}s and the execution profile and time of {@link ExecutionOperator}s.
     */
    private void estimateKeyFigures() {
        this.stopWatch.start("Cardinality&Load Estimation");
        if (this.cardinalityEstimatorManager == null) {
            this.stopWatch.start("Cardinality&Load Estimation", "Create OptimizationContext");
            this.optimizationContext = new OptimizationContext(this.rheemPlan, this.configuration);
            this.stopWatch.stop("Cardinality&Load Estimation", "Create OptimizationContext");

            this.stopWatch.start("Cardinality&Load Estimation", "Create CardinalityEstimationManager");
            this.cardinalityEstimatorManager = new CardinalityEstimatorManager(
                    this.rheemPlan, this.optimizationContext, this.configuration);
            this.stopWatch.stop("Cardinality&Load Estimation", "Create CardinalityEstimationManager");
        }

        this.stopWatch.start("Cardinality&Load Estimation", "Push Estimation");
        this.cardinalityEstimatorManager.pushCardinalities();
        this.stopWatch.stop("Cardinality&Load Estimation", "Push Estimation");

        this.stopWatch.stopAll("Cardinality&Load Estimation");
    }


    /**
     * Determine a good/the best execution plan from a given {@link RheemPlan}.
     */
    private ExecutionPlan createInitialExecutionPlan() {
        this.stopWatch.start("Create Initial Execution Plan");

        // Defines the plan that we want to use in the end.
        final Comparator<TimeEstimate> timeEstimateComparator = this.configuration.getTimeEstimateComparatorProvider().provide();

        // Enumerate all possible plan.
        final PlanEnumerator planEnumerator = this.createPlanEnumerator(null);

        this.stopWatch.start("Create Initial Execution Plan", "Enumerate");
        final PlanEnumeration comprehensiveEnumeration = planEnumerator.enumerate(true);
        this.stopWatch.stop("Create Initial Execution Plan", "Enumerate");

        final Collection<PlanImplementation> executionPlans = comprehensiveEnumeration.getPlanImplementations();
        this.logger.info("Enumerated {} plans.", executionPlans.size());
        for (PlanImplementation planImplementation : executionPlans) {
            this.logger.debug("Plan with operators: {}", planImplementation.getOperators());
        }

        // Pick an execution plan.
        // Make sure that an execution plan can be created.
        this.stopWatch.start("Create Initial Execution Plan", "Pick Best Plan");
        final PlanImplementation planImplementation = this.pickBestExecutionPlan(timeEstimateComparator, executionPlans, null, null, null);
        this.stopWatch.stop("Create Initial Execution Plan", "Pick Best Plan");

        this.stopWatch.start("Create Initial Execution Plan", "Split Stages");
        final ExecutionTaskFlow executionTaskFlow = ExecutionTaskFlow.createFrom(planImplementation);
        final ExecutionPlan executionPlan = ExecutionPlan.createFrom(executionTaskFlow, this.stageSplittingCriterion);
        this.stopWatch.stop("Create Initial Execution Plan", "Split Stages");

        assert executionPlan.isSane();


        this.stopWatch.stopAll("Create Initial Execution Plan");
        return executionPlan;
    }

<<<<<<< HEAD
    private PartialPlan pickBestExecutionPlan(Comparator<TimeEstimate> timeEstimateComparator,
                                              Collection<PartialPlan> executionPlans,
                                              ExecutionPlan existingPlan,
                                              Set<Channel> openChannels,
                                              Set<ExecutionStage> executedStages) {
        return executionPlans.stream()
                .filter(plan -> (existingPlan == null ?
                        plan.createExecutionPlan() :
                        plan.createExecutionPlan(existingPlan, openChannels, executedStages)) != null)
                .reduce((p1, p2) -> {
                    final TimeEstimate t1 = p1.getExecutionPlan().estimateExecutionTime(this.configuration);
                    final TimeEstimate t2 = p2.getExecutionPlan().estimateExecutionTime(this.configuration);
                    return timeEstimateComparator.compare(t1, t2) > 0 ? p1 : p2;
                })
                .map(plan -> {
                    this.logger.info("Picked plan's cost estimate is {}.", plan.getExecutionPlan().estimateExecutionTime(this.configuration));
                    return plan;
                })
                .orElseThrow(() -> new IllegalStateException("Could not find an execution plan."));
=======

    private PlanImplementation pickBestExecutionPlan(Comparator<TimeEstimate> timeEstimateComparator,
                                                     Collection<PlanImplementation> executionPlans,
                                                     ExecutionPlan existingPlan,
                                                     Set<Channel> openChannels,
                                                     Set<ExecutionStage> executedStages) {

        return executionPlans.stream()
                .reduce((p1, p2) -> {
                    final TimeEstimate t1 = p1.getTimeEstimate();
                    final TimeEstimate t2 = p2.getTimeEstimate();
                    return timeEstimateComparator.compare(t1, t2) > 0 ? p1 : p2;
                })
                .map(plan -> {
                    this.logger.info("Picked plan's cost estimate is {}.", plan.getTimeEstimate());
                    return plan;
                })
                .orElseThrow(() -> new IllegalStateException("Could not find an execution plan."));
    }

    /**
     * Go over the given {@link RheemPlan} and update the cardinalities of data being passed between its
     * {@link Operator}s using the given {@link ExecutionProfile}.
     */
    private void reestimateCardinalities(CrossPlatformExecutor.State executionState) {
        this.cardinalityEstimatorManager.pushCardinalityUpdates(executionState);
>>>>>>> dc150ff2
    }

    /**
     * Creates a new {@link PlanEnumerator} for the {@link #rheemPlan} and {@link #configuration}.
     */
    private PlanEnumerator createPlanEnumerator(ExecutionPlan existingPlan) {
        final PlanEnumerator planEnumerator = existingPlan == null ?
                new PlanEnumerator(this.rheemPlan, this.optimizationContext) :
                new PlanEnumerator(this.rheemPlan, this.optimizationContext, existingPlan);
        return planEnumerator;
    }

    /**
     * Dummy implementation: Have the platforms execute the given execution plan.
     */
    private CrossPlatformExecutor.State execute(ExecutionPlan executionPlan, int executionId) {
        final StopWatch.Round round = this.stopWatch.start(String.format("Execution %d", executionId));

        // Set up appropriate Breakpoints.
        final StopWatch.Round breakpointRound = round.startSubround("Configure Breakpoint");
        FixBreakpoint breakpoint = new FixBreakpoint();
        if (this.crossPlatformExecutor == null) {
            final InstrumentationStrategy instrumentation = this.configuration.getInstrumentationStrategyProvider().provide();
            this.crossPlatformExecutor = new CrossPlatformExecutor(instrumentation);
            executionPlan.getStartingStages().forEach(breakpoint::breakAfter);

        } else {
            final CrossPlatformExecutor.State state = this.crossPlatformExecutor.captureState();
            state.getCompletedStages().stream()
                    .flatMap(stage -> stage.getSuccessors().stream())
                    .filter(stage -> !state.getCompletedStages().contains(stage))
                    .forEach(breakpoint::breakAfter);
        }
        this.crossPlatformExecutor.extendBreakpoint(breakpoint);
        this.crossPlatformExecutor.extendBreakpoint(new CardinalityBreakpoint(this.maxSpread, this.minConfidence));
        breakpointRound.stop();

        // Trigger the execution.
        final StopWatch.Round executeRound = round.startSubround("Execute");
        final CrossPlatformExecutor.State state = this.crossPlatformExecutor.executeUntilBreakpoint(executionPlan);
        executeRound.stop();
        round.stop(true, true);

        // Return the state.
        return state;
    }

    /**
     * Injects the cardinalities obtained from {@link Channel} instrumentation, potentially updates the {@link ExecutionPlan}
     * through re-optimization, and collects measured data.
     */
    private void postProcess(ExecutionPlan executionPlan, CrossPlatformExecutor.State state, int executionId) {
        final StopWatch.Round round = this.stopWatch.start(String.format("Post-processing %d", executionId));

        round.startSubround("Reestimate Cardinalities&Time");
        this.reestimateCardinalities(state);
        round.stopSubround("Reestimate Cardinalities&Time");

        if (!state.isComplete()) {
            round.startSubround("Update Execution Plan");
            this.updateExecutionPlan(executionPlan, state);
            round.stopSubround("Update Execution Plan");

        }

        // Collect any instrumentation results for the future.
        round.startSubround("Store Cardinalities");
        final CardinalityRepository cardinalityRepository = this.rheemContext.getCardinalityRepository();
        cardinalityRepository.storeAll(state.getProfile(), this.optimizationContext);
        round.stopSubround("Update Execution Plan");

        round.stop(true, true);
    }

    /**
     * Enumerate possible execution plans from the given {@link RheemPlan} and determine the (seemingly) best one.
     */
    private void updateExecutionPlan(ExecutionPlan executionPlan, CrossPlatformExecutor.State state) {
        // Defines the plan that we want to use in the end.
        final Comparator<TimeEstimate> timeEstimateComparator = this.configuration.getTimeEstimateComparatorProvider().provide();

        // Find and copy the open Channels.
        final Set<ExecutionStage> completedStages = state.getCompletedStages();
        final Set<ExecutionTask> completedTasks = completedStages.stream()
                .flatMap(stage -> stage.getAllTasks().stream())
                .collect(Collectors.toSet());

        // Find Channels that have yet to be consumed by unexecuted ExecutionTasks.
        // This must be done before scrapping the unexecuted ExecutionTasks!
        final Set<Channel> openChannels = completedTasks.stream()
                .flatMap(task -> Arrays.stream(task.getOutputChannels()))
                .filter(channel -> channel.getConsumers().stream().anyMatch(consumer -> !completedTasks.contains(consumer)))
                .collect(Collectors.toSet());

        // Scrap unexecuted bits of the plan.
        executionPlan.retain(completedStages);

        // Enumerate all possible plan.
        final PlanEnumerator planEnumerator = this.createPlanEnumerator(executionPlan);
        final PlanEnumeration comprehensiveEnumeration = planEnumerator.enumerate(true);
        final Collection<PlanImplementation> executionPlans = comprehensiveEnumeration.getPlanImplementations();
        this.logger.info("Enumerated {} plans.", executionPlans.size());
        for (PlanImplementation planImplementation : executionPlans) {
            this.logger.debug("Plan with operators: {}", planImplementation.getOperators());
        }

        // Pick an execution plan.
        // Make sure that an execution plan can be created.
        final PlanImplementation planImplementation = this.pickBestExecutionPlan(timeEstimateComparator, executionPlans, executionPlan,
                openChannels, completedStages);

        ExecutionTaskFlow executionTaskFlow = ExecutionTaskFlow.recreateFrom(
                planImplementation, executionPlan, openChannels, state.getCompletedStages()
        );
        final ExecutionPlan executionPlanExpansion = ExecutionPlan.createFrom(executionTaskFlow, stageSplittingCriterion);
        executionPlan.expand(executionPlanExpansion);

        assert executionPlan.isSane();
    }

    /**
     * Asks this instance to release its critical resources to avoid resource leaks and to enhance durability and
     * consistency of accessed resources.
     */
    private void releaseResources() {
        this.rheemContext.getCardinalityRepository().sleep();
        if (this.crossPlatformExecutor != null) this.crossPlatformExecutor.shutdown();
    }

    /**
     * Modify the {@link Configuration} to control the {@link Job} execution.
     */
    public Configuration getConfiguration() {
        return this.configuration;
    }
}<|MERGE_RESOLUTION|>--- conflicted
+++ resolved
@@ -144,15 +144,10 @@
      */
     private void prepareRheemPlan() {
 
-<<<<<<< HEAD
-        // Make the cardinality estimation pass.
-        this.estimateCardinalities();
-=======
         // Prepare the RheemPlan for the optimization.
         this.stopWatch.start("Prepare", "Prune&Isolate");
         this.rheemPlan.prepare();
         this.stopWatch.stop("Prepare", "Prune&Isolate");
->>>>>>> dc150ff2
 
         // Apply the mappings to the plan to form a hyperplan.
         this.stopWatch.start("Prepare", "Transformations");
@@ -243,27 +238,6 @@
         return executionPlan;
     }
 
-<<<<<<< HEAD
-    private PartialPlan pickBestExecutionPlan(Comparator<TimeEstimate> timeEstimateComparator,
-                                              Collection<PartialPlan> executionPlans,
-                                              ExecutionPlan existingPlan,
-                                              Set<Channel> openChannels,
-                                              Set<ExecutionStage> executedStages) {
-        return executionPlans.stream()
-                .filter(plan -> (existingPlan == null ?
-                        plan.createExecutionPlan() :
-                        plan.createExecutionPlan(existingPlan, openChannels, executedStages)) != null)
-                .reduce((p1, p2) -> {
-                    final TimeEstimate t1 = p1.getExecutionPlan().estimateExecutionTime(this.configuration);
-                    final TimeEstimate t2 = p2.getExecutionPlan().estimateExecutionTime(this.configuration);
-                    return timeEstimateComparator.compare(t1, t2) > 0 ? p1 : p2;
-                })
-                .map(plan -> {
-                    this.logger.info("Picked plan's cost estimate is {}.", plan.getExecutionPlan().estimateExecutionTime(this.configuration));
-                    return plan;
-                })
-                .orElseThrow(() -> new IllegalStateException("Could not find an execution plan."));
-=======
 
     private PlanImplementation pickBestExecutionPlan(Comparator<TimeEstimate> timeEstimateComparator,
                                                      Collection<PlanImplementation> executionPlans,
@@ -290,7 +264,6 @@
      */
     private void reestimateCardinalities(CrossPlatformExecutor.State executionState) {
         this.cardinalityEstimatorManager.pushCardinalityUpdates(executionState);
->>>>>>> dc150ff2
     }
 
     /**
