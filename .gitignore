<<<<<<< HEAD
hybrid/*
**/.idea/workspace.xml
**/.idea/tasks.xml
**/application.properties
.idea
=======
# IntelliJ
.idea/
**/*.iml

# Maven
>>>>>>> bb2339a7
**/target/

# Mac OS X
**/.DS_Store<|MERGE_RESOLUTION|>--- conflicted
+++ resolved
@@ -1,17 +1,14 @@
-<<<<<<< HEAD
-hybrid/*
+# IntelliJ
 **/.idea/workspace.xml
-**/.idea/tasks.xml
-**/application.properties
 .idea
-=======
-# IntelliJ
 .idea/
 **/*.iml
 
 # Maven
->>>>>>> bb2339a7
 **/target/
 
 # Mac OS X
-**/.DS_Store+**/.DS_Store
+
+# Misc
+hybrid/*