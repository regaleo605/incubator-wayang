--- conflicted
+++ resolved
@@ -963,11 +963,8 @@
 
                         <exclude>**/*.yaml</exclude>
 
-<<<<<<< HEAD
                         <exclude>**/*.log</exclude>
-=======
                         <exclude>**/0-to-10000.sequence_file</exclude>
->>>>>>> ff0cb9f5
                         <!-- TODO: I am pretty sure we need to remove this and replace it with a different text -->
                         <exclude>src/test/resources/ulysses.txt</exclude>
                         <exclude>src/test/resources/test.edgelist</exclude>
